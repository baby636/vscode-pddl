--- conflicted
+++ resolved
@@ -136,11 +136,7 @@
     private createApplication(search: Search, messageParser: MessageParser): express.Application {
         const app: express.Application = express();
         app.use(bodyParser.json());
-<<<<<<< HEAD
-        app.get('/about', function (_req: express.Request, res: express.Response, _next: express.NextFunction) {
-=======
         app.get('/about', function (_req: express.Request, res: express.Response) {
->>>>>>> 0533bee4
             res.status(200).send('Visual search debugger.');
         });
         app.post('/state/initial', function (req: express.Request, res: express.Response) {
