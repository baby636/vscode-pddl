/* --------------------------------------------------------------------------------------------
 * Copyright (c) Jan Dolejsi. All rights reserved.
 * Licensed under the MIT License. See License.txt in the project root for license information.
 * ------------------------------------------------------------------------------------------ */
'use strict';

import {
    window, workspace, commands, Uri,
    ViewColumn, ExtensionContext, TextDocument, Disposable, TextDocumentChangeEvent, CodeLensProvider, Event, CodeLens, CancellationToken, Command, Range, EventEmitter, Webview
} from 'vscode';

import { isPddl, getDomainFileForProblem } from '../workspace/workspaceUtils';
import { DomainInfo, TypeObjects } from '../../../common/src/DomainInfo';
import { ProblemInfo, TimedVariableValue } from '../../../common/src/ProblemInfo';
import { Variable } from '../../../common/src/FileInfo';

import * as path from 'path';
import { CodePddlWorkspace } from '../workspace/CodePddlWorkspace';
import { PddlTokenType } from '../../../common/src/PddlTokenizer';
import { nodeToRange, getWebViewHtml, createPddlExtensionContext } from '../utils';
import { getObjectsInheritingFrom, getTypesInheritingFromPlusSelf } from '../../../common/src/typeInheritance';
import { Util } from '../../../common/src/util';
<<<<<<< HEAD
import { ProblemInitInset } from './ProblemInitInset';
=======
import { ProblemInitPanel } from './ProblemInitPanel';
>>>>>>> eacbdb9d

const CONTENT = 'problemView';

const PDDL_PROBLEM_INIT_PREVIEW_COMMAND = "pddl.problem.init.preview";
const PDDL_PROBLEM_INIT_INSET_COMMAND = "pddl.problem.init.inset";
export class ProblemView extends Disposable implements CodeLensProvider {

    private _onDidChangeCodeLenses: EventEmitter<void> = new EventEmitter<void>();
    readonly onDidChangeCodeLenses?: Event<void> = this._onDidChangeCodeLenses.event;
    private subscribedDocumentUris: string[] = [];

    private webviewPanels = new Map<Uri, ProblemInitPanel>();
    private initInsets = new Map<Uri, ProblemInitInset>();
    private timeout: NodeJS.Timer;

    constructor(private context: ExtensionContext, private codePddlWorkspace: CodePddlWorkspace) {
        super(() => this.dispose());

        context.subscriptions.push(commands.registerCommand(PDDL_PROBLEM_INIT_PREVIEW_COMMAND, async problemUri => {
            let dotDocument = await getProblemDocument(problemUri);
            if (dotDocument) {
                console.log('Revealing problem init...');
                return this.revealOrCreatePreview(dotDocument, ViewColumn.Beside);
            }
        }));

        context.subscriptions.push(commands.registerCommand(PDDL_PROBLEM_INIT_INSET_COMMAND, async (problemUri, line)  => {
            if (problemUri && line) {
                console.log('Revealing problem init inset...');
                this.revealOrCreateInset(problemUri, line);
            }
        }));

        // When the active document is changed set the provider for rebuild
        // this only occurs after an edit in a document
        context.subscriptions.push(workspace.onDidChangeTextDocument((e: TextDocumentChangeEvent) => {
            if (isPddl(e.document)) {
                this.setNeedsRebuild(e.document);
            }
            if (this.isSubscribed(e.document)) {
                this._onDidChangeCodeLenses.fire();
            }
        }));
    }

    async provideCodeLenses(document: TextDocument, token: CancellationToken): Promise<CodeLens[]> {
        if (token.isCancellationRequested) { return null; }
        let problem = await this.parseProblem(document);
        if (token.isCancellationRequested) { return null; }
        if (!problem) { return []; }

        let defineNode = problem.syntaxTree.getDefineNodeOrThrow();
        let initNode = defineNode.getFirstChildOrThrow(PddlTokenType.OpenBracketOperator, /\s*:init/i);
        this.subscribe(document);
        return [
<<<<<<< HEAD
            new DocumentCodeLens(document, nodeToRange(document, initNode)),
            new DocumentInsetCodeLens(document, nodeToRange(document, initNode), document.positionAt(initNode.getStart()).line)
=======
            new DocumentCodeLens(document, nodeToRange(document, initNode))
>>>>>>> eacbdb9d
        ];
    }

    async resolveCodeLens(codeLens: CodeLens, token: CancellationToken): Promise<CodeLens> {
        if (!(codeLens instanceof DocumentCodeLens)) {
            return null;
        }
        if (token.isCancellationRequested) { return null; }
        let [domain] = await this.getProblemAndDomain(codeLens.getDocument());
        if (!domain) { return null; }
        if (token.isCancellationRequested) { return null; }

<<<<<<< HEAD
        if (codeLens instanceof DocumentInsetCodeLens) {
            codeLens.command = { command: PDDL_PROBLEM_INIT_INSET_COMMAND, title: 'View inset', arguments: [codeLens.getDocument().uri, codeLens.getLine()] };
            return codeLens;
        }

        let hasSymmetric2DPredicates = domain.getPredicates()
            .some(p => ProblemInitRenderer.is2DSymmetric(p));

        let hasSymmetric2DFunctions = domain.getFunctions()
            .some(p => ProblemInitRenderer.is2DSymmetric(p));

        if (hasSymmetric2DFunctions || hasSymmetric2DPredicates) {
            codeLens.command = { command: PDDL_PROBLEM_INIT_PREVIEW_COMMAND, title: 'View' };
        }
=======
        codeLens.command = { command: PDDL_PROBLEM_INIT_PREVIEW_COMMAND, title: 'View', arguments: [codeLens.getDocument().uri] };
>>>>>>> eacbdb9d
        return codeLens;
    }

    private subscribe(document: TextDocument) {
        if (!this.subscribedDocumentUris.includes(document.uri.toString())) {
            this.subscribedDocumentUris.push(document.uri.toString());
        }
    }

    private isSubscribed(document: TextDocument) {
        return this.subscribedDocumentUris.includes(document.uri.toString());
    }

    async setNeedsRebuild(problemDocument: TextDocument): Promise<void> {
        let panel = this.webviewPanels.get(problemDocument.uri);

        if (panel) {
            try {
                let [domain, problem] = await this.getProblemAndDomain(problemDocument);
                panel.setDomainAndProblem(domain, problem);
            }
            catch (ex) {
                panel.setError(ex);
            }

            this.resetTimeout();
        }

        let inset = this.initInsets.get(problemDocument.uri);
        if (inset) {
            try {
                let [domain, problem] = await this.getProblemAndDomain(problemDocument);
                inset.setDomainAndProblem(domain, problem);
            }
            catch (ex) {
                inset.setError(ex);
            }

            this.resetTimeout();
        }
    }

    resetTimeout(): void {
        if (this.timeout) {
            clearTimeout(this.timeout);
        }
        this.timeout = setTimeout(() => this.rebuild(), 1000);
    }

    dispose(): void {
        clearTimeout(this.timeout);
    }

    rebuild(): void {
        this.webviewPanels.forEach(async (panel) => {
            if (panel.getNeedsRebuild() && panel.getPanel().visible) {
                this.updateContent(panel);
            }
        });

        this.initInsets.forEach(async (inset) => {
            if (inset.getNeedsRebuild()) {
                this.updateInset(inset);
            }
        });
    }

    async updateContent(previewPanel: ProblemInitPanel) {
        if (!previewPanel.getPanel().webview.html) {
            previewPanel.getPanel().webview.html = "Please wait...";
        }
        previewPanel.setNeedsRebuild(false);
        previewPanel.getPanel().webview.html = await this.generateHtml(previewPanel.getError());
        this.updateContentData(previewPanel.getDomain(), previewPanel.getProblem(), previewPanel.getPanel().webview);
    }

    async updateInset(inset: ProblemInitInset) {
        if (!inset.getWebview().html) {
            inset.getWebview().html = "Please wait...";
        }
        inset.setNeedsRebuild(false);
        inset.getWebview().html = await this.generateHtml(inset.getError());
        this.updateContentData(inset.getDomain(), inset.getProblem(), inset.getWebview());
    }

    async revealOrCreateInset(problemUri: Uri, line: number): Promise<void> {
        if (!window.activeTextEditor) { return; }

        let inset = this.initInsets.get(problemUri);
        if (!inset) {

            let newInitInset = window.createWebviewTextEditorInset(
                window.activeTextEditor,
                line,
                10,
                {
                    enableScripts: true,
                    enableCommandUris: true,
                    localResourceRoots: [
                        Uri.file(this.context.extensionPath)
                    ]
                }
            );
            newInitInset.onDidDispose(() => {
                this.initInsets.delete(problemUri);
                console.log('Problem :init inset disposed...');
            });
            newInitInset.webview.html = await getWebViewHtml(createPddlExtensionContext(this.context), CONTENT, 'problemView.html');
            this.initInsets.set(problemUri, new ProblemInitInset(problemUri, newInitInset.webview));
        }
        await this.setNeedsRebuild(await workspace.openTextDocument(problemUri));
    }

    async revealOrCreatePreview(doc: TextDocument, displayColumn: ViewColumn): Promise<void> {
        let previewPanel = this.webviewPanels.get(doc.uri);

        if (previewPanel) {
            previewPanel.reveal(displayColumn);
        }
        else {
            previewPanel = this.createPreviewPanelForDocument(doc, displayColumn);
            this.webviewPanels.set(doc.uri, previewPanel);
        }

        await this.setNeedsRebuild(doc);
    }

    createPreviewPanelForDocument(doc: TextDocument, displayColumn: ViewColumn): ProblemInitPanel {
        let previewTitle = `Preview '${path.basename(doc.uri.fsPath)}'`;

        return this.createPreviewPanel(previewTitle, doc.uri, displayColumn);
    }

    createPreviewPanel(previewTitle: string, uri: Uri, displayColumn: ViewColumn): ProblemInitPanel {
        let webViewPanel = window.createWebviewPanel('problemPreview', previewTitle, displayColumn, {
            enableFindWidget: true,
            // enableCommandUris: true,
            retainContextWhenHidden: true,
            enableScripts: true,
            localResourceRoots: [
                Uri.file(this.context.extensionPath)
            ]
        });

        webViewPanel.iconPath = Uri.file(this.context.asAbsolutePath("images/icon.png"));

        let previewPanel = new ProblemInitPanel(uri, webViewPanel);

        // when the user closes the tab, remove the panel
        previewPanel.getPanel().onDidDispose(() => this.webviewPanels.delete(uri), undefined, this.context.subscriptions);
        // when the pane becomes visible again, refresh it
        previewPanel.getPanel().onDidChangeViewState(_ => this.rebuild());

        previewPanel.getPanel().webview.onDidReceiveMessage(e => this.handleMessage(previewPanel, e), undefined, this.context.subscriptions);

        return previewPanel;
    }

    private async generateHtml(error?: Error): Promise<string> {
        if (error) {
            return error.message;
        }
        else {
            let html = getWebViewHtml(createPddlExtensionContext(this.context), CONTENT, 'problemView.html');
            return html;
        }
    }

    private updateContentData(domain: DomainInfo, problem: ProblemInfo, webview: Webview) {
        let renderer = new ProblemInitRenderer(this.context, domain, problem, { displayWidth: 100 });
        webview.postMessage({
            command: 'updateGraph', data: {
                nodes: renderer.getNodes(),
                relationships: renderer.getRelationships()
            }
        });
    }

    async parseProblem(problemDocument: TextDocument): Promise<ProblemInfo | undefined> {
        let fileInfo = await this.codePddlWorkspace.upsertAndParseFile(problemDocument);

        if (!fileInfo.isProblem()) {
            return undefined;
        }

        return <ProblemInfo>fileInfo;
    }

    async getProblemAndDomain(problemDocument: TextDocument): Promise<[DomainInfo, ProblemInfo] | undefined> {
        try {
            let fileInfo = await this.parseProblem(problemDocument);

            if (!fileInfo) {
                return undefined;
            }

            let problemInfo = <ProblemInfo>fileInfo;

            let domainInfo = getDomainFileForProblem(problemInfo, this.codePddlWorkspace);

            return [domainInfo, problemInfo];
        }
        catch (ex) {
            throw new Error("No domain associated to problem.");
        }
    }

    handleMessage(previewPanel: ProblemInitPanel, message: any): void {
        console.log(`Message received from the webview: ${message.command}`);

        switch (message.command) {
            case 'commandXYZ':
                commands.executeCommand('command...', previewPanel.getProblem());
                break;
            default:
                console.warn('Unexpected command: ' + message.command);
        }
    }
}

async function getProblemDocument(dotDocumentUri: Uri | undefined): Promise<TextDocument> {
    if (dotDocumentUri) {
        return await workspace.openTextDocument(dotDocumentUri);
    } else {
        if (window.activeTextEditor !== null && isPddl(window.activeTextEditor.document)) {
            return window.activeTextEditor.document;
        }
        else {
            return undefined;
        }
    }
}

class ProblemInitRenderer {
    
    private nodes: Map<string, number> = new Map();
    private relationships: NetworkEdge[] = [];

    constructor(private context: ExtensionContext, private domain: DomainInfo, private problem: ProblemInfo, private options: ProblemInitViewOptions) {
        console.log(`${this.context}, ${this.options}`);
        let symmetric2dPredicates = domain.getPredicates()
            .filter(v => ProblemInitRenderer.is2DSymmetric(v));

        let symmetric2dFunctions = domain.getFunctions()
            .filter(v => ProblemInitRenderer.is2DSymmetric(v));

        let symmetric2dVariables = symmetric2dFunctions.concat(symmetric2dPredicates);
        
        let relatableTypes: string[] = Util.distinct(symmetric2dVariables
            .map(v => v.parameters[0].type));

        let relatableAndInheritedTypes = Util.distinct(Util.flatMap(relatableTypes.map(type => getTypesInheritingFromPlusSelf(type, this.domain.getTypeInheritance()))));

        relatableAndInheritedTypes.forEach(type => this.getObjects(type).forEach(obj => this.addNode(obj)));

        let symmetric2dInits = problem.getInits()
            .filter(init => symmetric2dVariables.some(v => v.matchesShortNameCaseInsensitive(init.getLiftedVariableName())));
        
        symmetric2dInits.forEach(init => this.addRelationship(init));
    }

    getObjects(type: string) {
        return getObjectsInheritingFrom(
            TypeObjects.concatObjects(this.domain.getConstants(), this.problem.getObjectsPerType()),
            type,
            this.domain.getTypeInheritance());
    }

    private addNode(obj: string): void {
        if (!this.nodes.has(obj)) { this.nodes.set(obj, this.nodes.size+1); }
    }

    addRelationship(initialValue: TimedVariableValue): void {
        this.relationships.push(this.toEdge(initialValue));
    }

    getNodes(): NetworkNode[] {
        return [...this.nodes.entries()].map(entry => this.toNode(entry));
    }

    toNode(entry: [string, number]): NetworkNode {
        let [entryLabel, entryId] = entry;
        return { id: entryId, label: entryLabel };
    }

    toEdge(initialValue: TimedVariableValue): NetworkEdge {
        let variableNameParts = initialValue.getVariableName().split(' ');
        let fromName = variableNameParts[1];
        let toName = variableNameParts[2];
        let label = variableNameParts[0];

        if (variableNameParts.length > 3) {
            // the variable had more than 2 parameters
            label += ' ' + variableNameParts.slice(3).join(' ');
        }
        if (!(initialValue.getValue() === true)) {
            // this is a fluent! include the value
            label += `=${initialValue.getValue()}`;
        }
        if (initialValue.getTime() > 0) {
            // this is a timed-initial literal/fluent
            label += ' @ ' + initialValue.getTime();
        }
        return { from: this.nodes.get(fromName), to: this.nodes.get(toName), label: label };
    }

    getRelationships(): NetworkEdge[] {
        return this.relationships;
    }

    /**
     * Tests whether the predicate/function has two parameters of the same type.
     * @param variable predicate/function to test
     */
    static is2DSymmetric(variable: Variable): unknown {
        return variable.parameters.length >= 2
            && variable.parameters[0].type === variable.parameters[1].type;
    }
}

interface ProblemInitViewOptions {
    displayWidth: number;
    selfContained?: boolean;
}

class DocumentCodeLens extends CodeLens {
    constructor(private document: TextDocument, range: Range, command?: Command) {
        super(range, command);
    }

    getDocument(): TextDocument {
        return this.document;
    }
}

class DocumentInsetCodeLens extends DocumentCodeLens {
    constructor(document: TextDocument, range: Range, private line: number, command?: Command) {
        super(document, range, command);
    }

    getLine(): number {
        return this.line;
    }
}

interface NetworkNode {
    id: number;
    label: string;
}

interface NetworkEdge {
    from: number;
    to: number;
    label: string;
} <|MERGE_RESOLUTION|>--- conflicted
+++ resolved
@@ -20,11 +20,8 @@
 import { nodeToRange, getWebViewHtml, createPddlExtensionContext } from '../utils';
 import { getObjectsInheritingFrom, getTypesInheritingFromPlusSelf } from '../../../common/src/typeInheritance';
 import { Util } from '../../../common/src/util';
-<<<<<<< HEAD
 import { ProblemInitInset } from './ProblemInitInset';
-=======
 import { ProblemInitPanel } from './ProblemInitPanel';
->>>>>>> eacbdb9d
 
 const CONTENT = 'problemView';
 
@@ -80,12 +77,8 @@
         let initNode = defineNode.getFirstChildOrThrow(PddlTokenType.OpenBracketOperator, /\s*:init/i);
         this.subscribe(document);
         return [
-<<<<<<< HEAD
             new DocumentCodeLens(document, nodeToRange(document, initNode)),
             new DocumentInsetCodeLens(document, nodeToRange(document, initNode), document.positionAt(initNode.getStart()).line)
-=======
-            new DocumentCodeLens(document, nodeToRange(document, initNode))
->>>>>>> eacbdb9d
         ];
     }
 
@@ -98,24 +91,12 @@
         if (!domain) { return null; }
         if (token.isCancellationRequested) { return null; }
 
-<<<<<<< HEAD
         if (codeLens instanceof DocumentInsetCodeLens) {
             codeLens.command = { command: PDDL_PROBLEM_INIT_INSET_COMMAND, title: 'View inset', arguments: [codeLens.getDocument().uri, codeLens.getLine()] };
             return codeLens;
         }
 
-        let hasSymmetric2DPredicates = domain.getPredicates()
-            .some(p => ProblemInitRenderer.is2DSymmetric(p));
-
-        let hasSymmetric2DFunctions = domain.getFunctions()
-            .some(p => ProblemInitRenderer.is2DSymmetric(p));
-
-        if (hasSymmetric2DFunctions || hasSymmetric2DPredicates) {
-            codeLens.command = { command: PDDL_PROBLEM_INIT_PREVIEW_COMMAND, title: 'View' };
-        }
-=======
         codeLens.command = { command: PDDL_PROBLEM_INIT_PREVIEW_COMMAND, title: 'View', arguments: [codeLens.getDocument().uri] };
->>>>>>> eacbdb9d
         return codeLens;
     }
 
