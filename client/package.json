{
<<<<<<< HEAD
  "name": "pddl",
  "displayName": "PDDL",
  "description": "Planning Domain Description Language support",
  "author": "Jan Dolejsi",
  "license": "MIT",
  "version": "2.4.1",
  "publisher": "jan-dolejsi",
  "engines": {
    "vscode": "^1.18.0"
  },
  "categories": [
    "Other",
    "Languages"
  ],
  "keywords": [
    "PDDL",
    "planning",
    "AI"
  ],
  "icon": "images/icon.png",
  "galleryBanner": {
    "color": "#ff402b",
    "theme": "light"
  },
  "repository": {
    "type": "git",
    "url": "https://github.com/jan-dolejsi/vscode-pddl"
  },
  "activationEvents": [
    "onLanguage:pddl"
  ],
  "main": "./out/client/src/extension",
  "contributes": {
    "languages": [
      {
        "id": "pddl",
        "aliases": [
          "PDDL",
          "pddl"
=======
    "name": "pddl",
    "displayName": "PDDL",
    "description": "Planning Domain Description Language support",
	"author": "Jan Dolejsi",
	"license": "MIT",
	"version": "2.4.2",
	"publisher": "jan-dolejsi",
	"engines": {
		"vscode": "^1.18.0"
	},
	"categories": [
		"Other",
		"Languages"
	],
	"keywords": [
		"PDDL",
		"planning",
        "AI"
	], 
    "icon": "images/icon.png",
	"galleryBanner": {
		"color": "#ff402b",
		"theme": "light"
	}, 
	"repository": {
		"type": "git",
		"url": "https://github.com/jan-dolejsi/vscode-pddl"
	},
	"activationEvents": [
		"onLanguage:pddl"
	],
	"main": "./out/client/src/extension",
	"contributes": {
        "languages": [{
            "id": "pddl",
            "aliases": ["PDDL", "pddl"],
            "extensions": [".pddl", ""],
            "configuration": "./language-configuration.json",
            "firstLine": "\\(define\\s\\((domain|problem)\\b"
        }],
        "grammars": [{
            "language": "pddl",
            "scopeName": "source.pddl",
            "path": "./syntaxes/pddl.tmLanguage.json"
        }],
		"snippets": [
			{
				"language": "pddl",
				"path": "./snippets/pddl.json"
			}
>>>>>>> f69af335
        ],
        "extensions": [
          ".pddl",
          ""
        ],
        "configuration": "./language-configuration.json",
        "firstLine": "\\(define\\s\\((domain|problem)\\b"
      }
    ],
    "grammars": [
      {
        "language": "pddl",
        "scopeName": "source.pddl",
        "path": "./syntaxes/pddl.tmLanguage.json"
      }
    ],
    "snippets": [
      {
        "language": "pddl",
        "path": "./snippets/pddl.json"
      }
    ],
    "commands": [
      {
        "command": "pddl.planAndDisplayResult",
        "title": "PDDL: Run the planner and display the plan"
      },
      {
        "command": "pddl.stopPlanner",
        "title": "PDDL: Stop planner"
      },
      {
        "command": "pddl.configureParser",
        "title": "PDDL: Configure parser"
      },
      {
        "command": "pddl.loginParserService",
        "title": "PDDL: Login for parser service"
      },
      {
        "command": "pddl.configurePlanner",
        "title": "PDDL: Configure planner"
      },
      {
        "command": "pddl.planReport",
        "title": "PDDL: Generate plan report"
      }
    ],
    "menus": {
      "editor/context": [
        {
          "command": "pddl.planAndDisplayResult",
          "when": "resourceLangId == pddl"
        }
      ]
    },
    "configuration": {
      "type": "object",
      "title": "PDDL parser and planner configuration",
      "properties": {
        "pddlParser.executableOrService": {
          "scope": "resource",
          "type": "string",
          "description": "PDDL parser for syntactical analysis. Specify executable location or service URL e.g. parser.exe, validate.exe, or http://localhost:8090/parse."
        },
        "pddlParser.executableOptions": {
          "scope": "resource",
          "type": "string",
          "description": "Override the command-line options passed to the PDDL parser configured in 'pddlParser.executableOrService'.",
          "pattern": "^\\$\\(parser\\).+\\$\\(domain\\).+\\$\\(problem\\).*$",
          "default": "$(parser) $(domain) $(problem)"
        },
        "pddlParser.problemPattern": {
          "scope": "resource",
          "type": "string",
          "description": "Pattern to match onto the parser output to extract the parsing problems. The syntax must be: '/regex/flags/order'. See more info at https://github.com/jan-dolejsi/vscode-pddl/wiki/Configuring-the-PDDL-parser"
        },
        "pddlParser.pddlParserService": {
          "scope": "resource",
          "type": "string",
          "description": "Obsolete: please remove configuration values manually."
        },
        "pddlParser.serviceAuthenticated": {
          "scope": "resource",
          "type": "boolean",
          "description": "PDDL parser requires authentication."
        },
        "pddlParser.authenticationUrl": {
          "scope": "resource",
          "type": "string",
          "description": "Authentication URL."
        },
        "pddlParser.authenticationRequestEncoded": {
          "scope": "resource",
          "type": "string",
          "description": "Authentication request encoded."
        },
        "pddlParser.authenticationClientId": {
          "scope": "resource",
          "type": "string",
          "description": "Authentication clientid."
        },
        "pddlParser.authenticationTokensvcUrl": {
          "scope": "resource",
          "type": "string",
          "description": "Authentication token service URL."
        },
        "pddlParser.authenticationTokensvcApiKey": {
          "scope": "resource",
          "type": "string",
          "description": "Authentication token service API Key."
        },
        "pddlParser.authenticationTokensvcAccessPath": {
          "scope": "resource",
          "type": "string",
          "description": "Authentication token service access path."
        },
        "pddlParser.authenticationTokensvcValidatePath": {
          "scope": "resource",
          "type": "string",
          "description": "Authentication token service validate path."
        },
        "pddlParser.authenticationTokensvcCodePath": {
          "scope": "resource",
          "type": "string",
          "description": "Authentication token service code path."
        },
        "pddlParser.authenticationTokensvcRefreshPath": {
          "scope": "resource",
          "type": "string",
          "description": "Authentication token service refresh path."
        },
        "pddlParser.authenticationTokensvcSvctkPath": {
          "scope": "resource",
          "type": "string",
          "description": "Authentication token service svctk path."
        },
        "pddlParser.authenticationRefreshToken": {
          "scope": "resource",
          "type": "string",
          "description": "Authentication refresh token."
        },
        "pddlParser.authenticationAccessToken": {
          "scope": "resource",
          "type": "string",
          "description": "Authentication access token."
        },
        "pddlParser.authenticationSToken": {
          "scope": "resource",
          "type": "string",
          "description": "Authentication s token."
        },
        "pddlParser.delayInSecondsBeforeParsing": {
          "scope": "resource",
          "type": "number",
          "default": 3,
          "minimum": 1,
          "description": "Delay in seconds the Language Server should wait after a PDDL file is modified before calls the parser."
        },
        "pddlParser.maxNumberOfProblems": {
          "scope": "resource",
          "type": "number",
          "default": 100,
          "minimum": 1,
          "description": "Controls the maximum number of problems produced by the server."
        },
        "pddlParser.trace.server": {
          "scope": "window",
          "type": "string",
          "enum": [
            "off",
            "messages",
            "verbose"
          ],
          "default": "off",
          "description": "Traces the communication between VSCode and the language server."
        },
        "pddlPlanner.executableOrService": {
          "scope": "resource",
          "type": "string",
          "title": "Planner executable or service URL",
          "default": "http://solver.planning.domains/solve",
          "description": "Enter the planner executable (e.g. planner.exe) with full path unless you have its location included in the %path% environment variable. If you are using a parsing service, make sure it starts with http: or https:"
        },
        "pddlPlanner.executableOptions": {
          "scope": "resource",
          "type": "string",
          "description": "Override the command-line options passed to the PDDL planner configured in 'pddlPlanner.executableOrService'.",
          "pattern": "^\\$\\(planner\\).+\\$\\(options\\).+\\$\\(domain\\).+\\$\\(problem\\).*$",
          "default": "$(planner) $(options) $(domain) $(problem)"
        },
        "pddlPlanner.epsilonTimeStep": {
          "scope": "resource",
          "type": "number",
          "default": 0.001,
          "title": "Default epsilon time step used by your planner.",
          "description": "Default epsilon time step used by your planner. This is used when interpreting/visualizing the plan. "
        },
        "pddlPlanner.valueSeqPath": {
          "type": "string",
          "description": "ValueSeq path - the tool that evaluates numeric values of functions at starts and ends of actions in the plan."
        }
      }
    }
  },
  "scripts": {
    "postinstall": "node ./node_modules/vscode/bin/install",
    "compile": "tsc -p ./",
    "watch": "tsc -w -p ./",
    "vscode:prepublish": "npm run compile",
    "update-vscode": "node ./node_modules/vscode/bin/install"
  },
  "dependencies": {
    "vscode": "^1.1.10",
    "vscode-languageclient": "^3.5.0",
    "child-process-data": "^0.5.5",
    "tree-kill": "^1.2.0",
    "request": "^2.83.0",
    "@types/request": "^2.0.5",
    "tmp": "^0.0.33",
    "@types/tmp": "^0.0.33",
    "opn": "^5.1.0"
  },
  "devDependencies": {
    "typescript": "^2.6.2"
  }
}<|MERGE_RESOLUTION|>--- conflicted
+++ resolved
@@ -1,11 +1,10 @@
 {
-<<<<<<< HEAD
   "name": "pddl",
   "displayName": "PDDL",
   "description": "Planning Domain Description Language support",
   "author": "Jan Dolejsi",
   "license": "MIT",
-  "version": "2.4.1",
+  "version": "2.4.2",
   "publisher": "jan-dolejsi",
   "engines": {
     "vscode": "^1.18.0"
@@ -39,58 +38,6 @@
         "aliases": [
           "PDDL",
           "pddl"
-=======
-    "name": "pddl",
-    "displayName": "PDDL",
-    "description": "Planning Domain Description Language support",
-	"author": "Jan Dolejsi",
-	"license": "MIT",
-	"version": "2.4.2",
-	"publisher": "jan-dolejsi",
-	"engines": {
-		"vscode": "^1.18.0"
-	},
-	"categories": [
-		"Other",
-		"Languages"
-	],
-	"keywords": [
-		"PDDL",
-		"planning",
-        "AI"
-	], 
-    "icon": "images/icon.png",
-	"galleryBanner": {
-		"color": "#ff402b",
-		"theme": "light"
-	}, 
-	"repository": {
-		"type": "git",
-		"url": "https://github.com/jan-dolejsi/vscode-pddl"
-	},
-	"activationEvents": [
-		"onLanguage:pddl"
-	],
-	"main": "./out/client/src/extension",
-	"contributes": {
-        "languages": [{
-            "id": "pddl",
-            "aliases": ["PDDL", "pddl"],
-            "extensions": [".pddl", ""],
-            "configuration": "./language-configuration.json",
-            "firstLine": "\\(define\\s\\((domain|problem)\\b"
-        }],
-        "grammars": [{
-            "language": "pddl",
-            "scopeName": "source.pddl",
-            "path": "./syntaxes/pddl.tmLanguage.json"
-        }],
-		"snippets": [
-			{
-				"language": "pddl",
-				"path": "./snippets/pddl.json"
-			}
->>>>>>> f69af335
         ],
         "extensions": [
           ".pddl",
