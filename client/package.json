{
  "name": "pddl",
  "displayName": "PDDL",
  "description": "Planning Domain Description Language support",
  "author": "Jan Dolejsi",
  "license": "MIT",
  "version": "2.15.4",
  "publisher": "jan-dolejsi",
  "engines": {
    "vscode": "^1.40.0",
    "node": "^10.2.0"
  },
  "categories": [
    "Snippets",
    "Programming Languages",
    "Debuggers"
  ],
  "keywords": [
    "PDDL",
    "planning",
    "AI"
  ],
  "icon": "images/icon.png",
  "galleryBanner": {
    "color": "#ff402b",
    "theme": "light"
  },
  "repository": {
    "type": "git",
    "url": "https://github.com/jan-dolejsi/vscode-pddl"
  },
  "activationEvents": [
    "onLanguage:pddl",
    "onLanguage:plan",
    "onLanguage:happenings",
    "onCommand:pddl.configureParser",
    "onCommand:pddl.configurePlanner",
    "onCommand:pddl.showOverview",
    "onCommand:pddl.searchDebugger.start",
    "onCommand:pddl.planning.domains.session.load",
    "onCommand:pddl.downloadVal",
    "workspaceContains:.planning.domains.session.json",
    "onView:pddl.planning.domains",
    "onView:pddl.tests.explorer",
    "onUri"
  ],
  "main": "./out/client/src/extension",
  "contributes": {
    "languages": [
      {
        "id": "pddl",
        "aliases": [
          "PDDL",
          "pddl"
        ],
        "extensions": [
          ".pddl",
          ""
        ],
        "configuration": "./language-configuration.json",
        "firstLine": "\\(define\\s\\((domain|problem)\\b"
      },
      {
        "id": "plan",
        "aliases": [
          "PDDL Plan",
          "Plan"
        ],
        "extensions": [
          ".plan"
        ],
        "configuration": "./language-configuration.json"
      },
      {
        "id": "happenings",
        "aliases": [
          "PDDL Plan Happenings",
          "Happenings"
        ],
        "extensions": [
          ".happenings"
        ],
        "configuration": "./language-configuration.json"
      }
    ],
    "breakpoints": [
      {
        "language": "happenings"
      }
    ],
    "grammars": [
      {
        "language": "pddl",
        "scopeName": "source.pddl",
        "path": "./syntaxes/pddl.tmLanguage.json"
      },
      {
        "language": "plan",
        "scopeName": "source.pddl.plan",
        "path": "./syntaxes/plan.tmLanguage.json"
      },
      {
        "language": "happenings",
        "scopeName": "source.pddl.happenings",
        "path": "./syntaxes/happenings.tmLanguage.json"
      }
    ],
    "snippets": [
      {
        "language": "pddl",
        "path": "./snippets/pddl.json"
      }
    ],
    "commands": [
      {
        "command": "pddl.showOverview",
        "title": "PDDL: Show overview page"
      },
      {
        "command": "pddl.planAndDisplayResult",
        "title": "PDDL: Run the planner and display the plan"
      },
      {
        "command": "pddl.stopPlanner",
        "title": "PDDL: Stop planner"
      },
      {
        "command": "pddl.configureParser",
        "title": "PDDL: Configure parser"
      },
      {
        "command": "pddl.syntaxTree",
        "title": "PDDL: Syntax tree"
      },
      {
        "command": "pddl.loginParserService",
        "title": "PDDL: Login for parser service"
      },
      {
        "command": "pddl.updateTokensParserService",
        "title": "PDDL: Update tokens for parser service"
      },
      {
        "command": "pddl.configurePlanner",
        "title": "PDDL: Configure planner"
      },
      {
        "command": "pddl.loginPlannerService",
        "title": "PDDL: Login for planner service"
      },
      {
        "command": "pddl.updateTokensPlannerService",
        "title": "PDDL: Update tokens for planner service"
      },
      {
        "command": "pddl.planReport",
        "title": "PDDL: Generate plan report"
      },
      {
        "command": "pddl.exportPlan",
        "title": "PDDL: Export plan a to file..."
      },
      {
        "command": "pddl.convertPlanToHappenings",
        "title": "PDDL: Convert plan to happenings..."
      },
      {
        "command": "pddl.convertHappeningsToPlan",
        "title": "PDDL: Convert happenings to plan..."
      },
      {
        "command": "pddl.tests.refresh",
        "title": "PDDL: Refresh test cases",
        "icon": {
          "light": "images/light/refresh.svg",
          "dark": "images/dark/refresh.svg"
        }
      },
      {
        "command": "pddl.tests.run",
        "title": "Run",
        "icon": {
          "light": "images/light/play.svg",
          "dark": "images/dark/play.svg"
        }
      },
      {
        "command": "pddl.tests.runAll",
        "title": "Run all",
        "icon": {
          "light": "images/light/play.svg",
          "dark": "images/dark/play.svg"
        }
      },
      {
        "command": "pddl.tests.view",
        "title": "Open PDDL domain and test problem",
        "icon": {
          "light": "images/light/open-file.svg",
          "dark": "images/dark/open-file.svg"
        }
      },
      {
        "command": "pddl.tests.viewDefinition",
        "title": "Open test definition"
      },
      {
        "command": "pddl.tests.viewExpectedPlans",
        "title": "Open expected plan(s)"
      },
      {
        "command": "pddl.tests.problemSaveAs",
        "title": "PDDL: Open as an editable problem file..."
      },
      {
        "command": "pddl.tests.report.view",
        "title": "PDDL: Show test report"
      },
      {
        "command": "pddl.searchDebugger.start",
        "title": "PDDL: Start search debugger"
      },
      {
        "command": "pddl.searchDebugger.stop",
        "title": "PDDL: Stop search debugger"
      },
      {
        "command": "pddl.searchDebugger.reset",
        "title": "PDDL: Reset search debugger"
      },
      {
        "command": "pddl.searchDebugger.mock",
        "title": "PDDL: Mock search progress to test debugger"
      },
      {
        "command": "pddl.plan.compareNormalized",
        "title": "PDDL: Normalize and compare 2 plans"
      },
      {
        "command": "pddl.plan.preview",
        "title": "PDDL: Preview plan"
      },
      {
        "command": "pddl.plan.normalize",
        "title": "PDDL: Normalize and evaluate plan"
      },
      {
        "command": "pddl.plan.validate",
        "title": "PDDL: Validate plan"
      },
      {
        "command": "pddl.happenings.debug",
        "title": "PDDL: Debug plan happenings (mockup only)"
      },
      {
        "command": "pddl.happenings.execute",
        "title": "PDDL: Execute plan and show effects"
      },
      {
        "command": "pddl.happenings.generatePlanResumeCases",
        "title": "PDDL: Execute plan and generate plan-resume test cases"
      },
      {
        "command": "pddl.configureValidate",
        "title": "PDDL: Configure VAL/Validate tool"
      },
      {
        "command": "pddl.planning.domains.session.load",
        "title": "PDDL: Download Planning.domains session"
      },
      {
        "command": "pddl.planning.domains.session.refresh",
        "title": "PDDL: Refresh Planning.domains session",
        "icon": {
          "light": "images/light/refresh.svg",
          "dark": "images/dark/refresh.svg"
        }
      },
      {
        "command": "pddl.planning.domains.session.refresh_all",
        "title": "PDDL: Refresh all Planning.domains sessions",
        "icon": {
          "light": "images/light/refresh.svg",
          "dark": "images/dark/refresh.svg"
        }
      },
      {
        "command": "pddl.planning.domains.session.commit",
        "title": "PDDL: Commit local changes to Planning.Domains session",
        "icon": {
          "light": "images/light/cloud-upload.svg",
          "dark": "images/dark/cloud-upload.svg"
        }
      },
      {
        "command": "pddl.planning.domains.session.discard",
        "title": "PDDL: Discard local changes to the Planning.Domains session",
        "icon": {
          "light": "images/light/discard.svg",
          "dark": "images/dark/discard.svg"
        }
      },
      {
        "command": "pddl.planning.domains.session.checkout",
        "title": "PDDL: Checkout another version of this Planning.Domains session",
        "icon": {
          "light": "images/light/refresh.svg",
          "dark": "images/dark/refresh.svg"
        }
      },
      {
        "command": "pddl.planning.domains.session.duplicate",
        "title": "PDDL: Duplicate a Planning.Domains session as writable"
      },
      {
        "command": "pddl.planning.domains.session.open",
        "title": "PDDL: Open a Planning.Domains session in the browser"
      },
      {
        "command": "pddl.planning.domains.session.share",
        "title": "PDDL: Share a Planning.Domains session via email"
      },
      {
        "command": "pddl.planning.domains.session.generateClassroom",
        "title": "PDDL: Generate Planning.Domains classroom sessions from this template..."
      },
      {
        "command": "pddl.downloadVal",
        "title": "PDDL: Download VAL tools"
      },
      {
        "command": "pddl.configureTarget",
        "title": "PDDL: Configure planner output target..."
      }
    ],
    "menus": {
      "editor/context": [
        {
          "command": "pddl.planAndDisplayResult",
          "when": "resourceLangId == pddl"
        },
        {
          "command": "pddl.tests.problemSaveAs",
          "when": "resourceLangId == pddl && resourceScheme == tpddl"
        },
        {
          "command": "pddl.plan.preview",
          "when": "resourceLangId == plan",
          "group": "pddl"
        },
        {
          "command": "pddl.convertPlanToHappenings",
          "when": "resourceLangId == plan",
          "group": "pddl"
        },
        {
          "command": "pddl.convertHappeningsToPlan",
          "when": "resourceLangId == happenings",
          "group": "pddl"
        },
        {
          "command": "pddl.plan.validate",
          "when": "resourceLangId == plan",
          "group": "pddl"
        },
        {
          "command": "pddl.plan.normalize",
          "when": "resourceLangId == plan",
          "group": "pddl"
        },
        {
          "command": "pddl.happenings.debug",
          "when": "resourceLangId == happenings && false",
          "group": "pddl"
        },
        {
          "command": "pddl.happenings.execute",
          "when": "resourceLangId == happenings",
          "group": "pddl"
        },
        {
          "command": "pddl.happenings.generatePlanResumeCases",
          "when": "resourceLangId == happenings",
          "group": "pddl"
        }
      ],
      "view/title": [
        {
          "command": "pddl.tests.runAll",
          "when": "view == pddl.tests.explorer",
          "group": "navigation"
        },
        {
          "command": "pddl.tests.refresh",
          "when": "view == pddl.tests.explorer",
          "group": "navigation"
        },
        {
          "command": "pddl.tests.report.view",
          "when": "view == pddl.tests.explorer"
        }
      ],
      "view/item/context": [
        {
          "command": "pddl.tests.run",
          "when": "view == pddl.tests.explorer && viewItem == test",
          "group": "execution"
        },
        {
          "command": "pddl.tests.runAll",
          "when": "view == pddl.tests.explorer && viewItem != test",
          "group": "execution"
        },
        {
          "command": "pddl.tests.view",
          "when": "view == pddl.tests.explorer && viewItem == test",
          "group": "navigation"
        },
        {
          "command": "pddl.tests.viewDefinition",
          "when": "view == pddl.tests.explorer && viewItem != folder",
          "group": "navigation"
        },
        {
          "command": "pddl.tests.viewExpectedPlans",
          "when": "view == pddl.tests.explorer && viewItem == test",
          "group": "navigation"
        }
      ],
      "explorer/context": [
        {
          "command": "pddl.plan.compareNormalized",
          "when": "viewItem != folder && resourceLangId == plan",
          "group": "3_compare"
        }
      ],
      "scm/title": [
        {
          "command": "pddl.planning.domains.session.commit",
          "group": "navigation",
          "when": "scmProvider == planningDomainsSession"
        },
        {
          "command": "pddl.planning.domains.session.discard",
          "group": "navigation",
          "when": "scmProvider == planningDomainsSession"
        },
        {
          "command": "pddl.planning.domains.session.refresh",
          "group": "navigation",
          "when": "scmProvider == planningDomainsSession"
        },
        {
          "command": "pddl.planning.domains.session.duplicate",
          "when": "scmProvider == planningDomainsSession"
        },
        {
          "command": "pddl.planning.domains.session.open",
          "when": "scmProvider == planningDomainsSession"
        },
        {
          "command": "pddl.planning.domains.session.share",
          "when": "scmProvider == planningDomainsSession"
        },
        {
          "command": "pddl.planning.domains.session.generateClassroom",
          "when": "scmProvider == planningDomainsSession"
        }
      ]
    },
    "keybindings": [
      {
        "command": "pddl.planAndDisplayResult",
        "key": "alt+p",
        "when": "resourceLangId == pddl"
      }
    ],
    "jsonValidation": [
      {
        "fileMatch": "*.planviz.json",
        "url": "./schemas/planviz.json"
      },
      {
        "fileMatch": "*.ptest.json",
        "url": "./schemas/ptest.json"
      }
    ],
    "configuration": {
      "type": "object",
      "title": "PDDL parser and planner configuration",
      "properties": {
        "pddlParser.executableOrService": {
          "type": "string",
          "description": "PDDL parser for syntactical analysis. Specify executable location or service URL e.g. parser.exe, validate.exe, or http://localhost:8090/parse."
        },
        "pddlParser.executableOptions": {
          "type": "string",
          "description": "Override the command-line options passed to the PDDL parser configured in 'pddlParser.executableOrService'.",
          "pattern": "^\\$\\(parser\\).+\\$\\(domain\\).+\\$\\(problem\\).*$",
          "default": "$(parser) $(domain) $(problem)"
        },
        "pddlParser.problemPattern": {
          "scope": "resource",
          "type": "string",
          "description": "Pattern to match onto the parser output to extract the parsing problems. The syntax must be: '/regex/flags/order'. See more info at https://github.com/jan-dolejsi/vscode-pddl/wiki/Configuring-the-PDDL-parser"
        },
        "pddlParser.serviceAuthenticationEnabled": {
          "scope": "resource",
          "type": "boolean",
          "description": "PDDL parser requires authentication."
        },
        "pddlParser.serviceAuthenticationUrl": {
          "scope": "resource",
          "type": "string",
          "description": "Authentication URL."
        },
        "pddlParser.serviceAuthenticationRequestEncoded": {
          "scope": "resource",
          "type": "string",
          "description": "Authentication request encoded."
        },
        "pddlParser.serviceAuthenticationClientId": {
          "scope": "resource",
          "type": "string",
          "description": "Authentication clientid."
        },
        "pddlParser.serviceAuthenticationCallbackPort": {
          "scope": "resource",
          "type": "string",
          "description": "Authentication callback port."
        },
        "pddlParser.serviceAuthenticationTimeoutInMs": {
          "scope": "resource",
          "type": "number",
          "default": 10000,
          "description": "Authentication timeout in ms."
        },
        "pddlParser.serviceAuthenticationTokensvcUrl": {
          "scope": "resource",
          "type": "string",
          "description": "Authentication token service URL."
        },
        "pddlParser.serviceAuthenticationTokensvcApiKey": {
          "scope": "resource",
          "type": "string",
          "description": "Authentication token service API Key."
        },
        "pddlParser.serviceAuthenticationTokensvcAccessPath": {
          "scope": "resource",
          "type": "string",
          "description": "Authentication token service access path."
        },
        "pddlParser.serviceAuthenticationTokensvcValidatePath": {
          "scope": "resource",
          "type": "string",
          "description": "Authentication token service validate path."
        },
        "pddlParser.serviceAuthenticationTokensvcCodePath": {
          "scope": "resource",
          "type": "string",
          "description": "Authentication token service code path."
        },
        "pddlParser.serviceAuthenticationTokensvcRefreshPath": {
          "scope": "resource",
          "type": "string",
          "description": "Authentication token service refresh path."
        },
        "pddlParser.serviceAuthenticationTokensvcSvctkPath": {
          "scope": "resource",
          "type": "string",
          "description": "Authentication token service svctk path."
        },
        "pddlParser.serviceAuthenticationRefreshToken": {
          "scope": "resource",
          "type": "string",
          "description": "Authentication refresh token."
        },
        "pddlParser.serviceAuthenticationAccessToken": {
          "scope": "resource",
          "type": "string",
          "description": "Authentication access token."
        },
        "pddlParser.serviceAuthenticationSToken": {
          "scope": "resource",
          "type": "string",
          "description": "Authentication s token."
        },
        "pddlParser.delayInSecondsBeforeParsing": {
          "scope": "resource",
          "type": "number",
          "default": 3,
          "minimum": 1,
          "description": "Delay in seconds the extension should wait after a PDDL file is modified before calls the parser."
        },
        "pddlParser.maxNumberOfProblems": {
          "scope": "resource",
          "type": "number",
          "default": 100,
          "minimum": 1,
          "description": "Controls the maximum number of problems produced by the parser."
        },
        "pddlPlanner.executableOrService": {
          "scope": "resource",
          "type": "string",
          "title": "Planner executable or service URL",
          "default": "http://solver.planning.domains/solve",
          "description": "Enter the planner executable (e.g. planner.exe) with full path unless you have its location included in the %path% environment variable. If you are using a parsing service, make sure it starts with http: or https:"
        },
        "pddlPlanner.executableOptions": {
          "scope": "window",
          "type": "string",
          "description": "Override the command-line options passed to the PDDL planner configured in 'pddlPlanner.executableOrService'.",
          "pattern": "^\\$\\(planner\\).+\\$\\(options\\).+\\$\\(domain\\).+\\$\\(problem\\).*$",
          "default": "$(planner) $(options) $(domain) $(problem)"
        },
        "pddlPlanner.executionTarget": {
          "scope": "window",
          "description": "Target to direct the planner output to.",
          "enum": [
            "Output window",
            "Terminal",
            "Search debugger"
          ],
          "default": "Output window",
          "enumDescriptions": [
            "Planner output is displayed in the VS Code Output Window 'Planner output'.",
            "Planner is executed in a terminal window. Plan is not displayed visually. Use this to interact with the planner.",
            "Same as the 'Output window' option, but the output window and resulting plan are not revealed in order to keep the Search debugger in the forefront."
          ]
        },
        "pddlPlanner.serviceAuthenticationEnabled": {
          "scope": "resource",
          "type": "boolean",
          "description": "PDDL planner requires authentication."
        },
        "pddlPlanner.serviceAuthenticationUrl": {
          "scope": "resource",
          "type": "string",
          "description": "Authentication URL."
        },
        "pddlPlanner.serviceAuthenticationRequestEncoded": {
          "scope": "resource",
          "type": "string",
          "description": "Authentication request encoded."
        },
        "pddlPlanner.serviceAuthenticationClientId": {
          "scope": "resource",
          "type": "string",
          "description": "Authentication clientid."
        },
        "pddlPlanner.serviceAuthenticationCallbackPort": {
          "scope": "resource",
          "type": "string",
          "description": "Authentication callback port."
        },
        "pddlPlanner.serviceAuthenticationTimeoutInMs": {
          "scope": "resource",
          "type": "number",
          "default": 10000,
          "description": "Authentication timeout in ms."
        },
        "pddlPlanner.serviceAuthenticationTokensvcUrl": {
          "scope": "resource",
          "type": "string",
          "description": "Authentication token service URL."
        },
        "pddlPlanner.serviceAuthenticationTokensvcApiKey": {
          "scope": "resource",
          "type": "string",
          "description": "Authentication token service API Key."
        },
        "pddlPlanner.serviceAuthenticationTokensvcAccessPath": {
          "scope": "resource",
          "type": "string",
          "description": "Authentication token service access path."
        },
        "pddlPlanner.serviceAuthenticationTokensvcValidatePath": {
          "scope": "resource",
          "type": "string",
          "description": "Authentication token service validate path."
        },
        "pddlPlanner.serviceAuthenticationTokensvcCodePath": {
          "scope": "resource",
          "type": "string",
          "description": "Authentication token service code path."
        },
        "pddlPlanner.serviceAuthenticationTokensvcRefreshPath": {
          "scope": "resource",
          "type": "string",
          "description": "Authentication token service refresh path."
        },
        "pddlPlanner.serviceAuthenticationTokensvcSvctkPath": {
          "scope": "resource",
          "type": "string",
          "description": "Authentication token service svctk path."
        },
        "pddlPlanner.serviceAuthenticationRefreshToken": {
          "scope": "resource",
          "type": "string",
          "description": "Authentication refresh token."
        },
        "pddlPlanner.serviceAuthenticationAccessToken": {
          "scope": "resource",
          "type": "string",
          "description": "Authentication access token."
        },
        "pddlPlanner.serviceAuthenticationSToken": {
          "scope": "resource",
          "type": "string",
          "description": "Authentication s token."
        },
        "pddlPlanner.epsilonTimeStep": {
          "type": "number",
          "default": 0.001,
          "title": "Default epsilon time step used by your planner.",
          "description": "Default epsilon time step used by your planner. This is used when interpreting/visualizing the plan. "
        },
        "pddl.validatorVersion": {
          "type": "number",
          "default": 37,
          "title": "VAL build number",
          "description": "Stable VAL build number to download or update to."
        },
        "pddl.valueSeqPath": {
          "type": "string",
          "description": "ValueSeq path - the tool that evaluates numeric values of functions at starts and ends of actions in the plan."
        },
        "pddl.validatorPath": {
          "type": "string",
          "description": "Path of the 'validate' executable."
        },
        "pddl.valStepPath": {
          "type": "string",
          "description": "Path of the 'valstep' executable."
        },
        "pddl.planReport.linePlot.groupByLifted": {
          "type": "boolean",
          "description": "Group line plots of functions for different objects on the same chart - one per lifted function.",
          "default": true
        },
        "pddl.planReport.width": {
          "title": "PDDL: Plan visualization width (in pixels)",
          "type": "integer",
          "default": 200,
          "minimum": 200
        },
        "pddl.planReport.exportWidth": {
          "title": "PDDL: Plan Report width (in pixels) for exporting",
          "type": "integer",
          "default": 1000,
          "minimum": 500
        },
        "pddl.formatter": {
          "type": "boolean",
          "default": false,
          "description": "Enable PDDL formatter (default is 'false'). Warning: this is an experimental feature - work in progress."
        },
        "pddl.modelHierarchy": {
          "type": "boolean",
          "default": true,
          "description": "Enable the PDDL model hierarchy decorator (predicate and function usage)"
        },
        "pddlSearchDebugger.defaultPort": {
          "type": "integer",
          "description": "Search debugger static port. If not specified (or set to zero, the port is randomized for security reasons).",
          "default": 0
        },
        "pddlSearchDebugger.stateIdPattern": {
          "type": "string",
          "description": "Search debugger regular expression pattern to extract the numeric State ID.",
          "default": "^(\\d+)$"
        },
        "pddlSearchDebugger.stateLogPattern": {
          "type": "string",
          "description": "Pattern to find the line in the state log file pertaining to the selected state.",
          "default": "^\\s*State ID:\\s*(.*)\\s*$"
        },
        "pddlSearchDebugger.plannerCommandLine": {
          "type": "string",
          "description": "Command-line switch to configure planning engine to work with the Search Debugger pane. The '$(port)' part gets replaced by actual port number.",
          "default": "--search-tree-dump=http://localhost:$(port)"
        }
      }
    },
    "views": {
      "test": [
        {
          "id": "pddl.tests.explorer",
          "name": "PDDL Tests"
        }
      ],
      "explorer": [
        {
          "id": "pddl.planning.domains",
          "name": "Planning.domains"
        }
      ]
    },
    "debuggers": [
      {
        "type": "pddl-happenings",
        "label": "PDDL Plan Debugger",
        "program": "./out/debugger/debugAdapter.js",
        "runtime": "node",
        "configurationAttributes": {
          "launch": {
            "required": [
              "program"
            ],
            "properties": {
              "program": {
                "type": "string",
                "description": "Absolute path to a plan happenings file path.",
                "default": "${command:PddlPlanHappenings}"
              },
              "stopOnEntry": {
                "type": "boolean",
                "description": "Automatically stop after launch.",
                "default": true
              },
              "trace": {
                "type": "boolean",
                "description": "Enable logging of the Debug Adapter Protocol.",
                "default": true
              }
            }
          }
        },
        "initialConfigurations": [
          {
            "type": "pddl-happenings",
            "request": "launch",
            "name": "PDDL: Plan Happenings",
            "program": "${command:PddlPlanHappenings}",
            "stopOnEntry": true
          }
        ],
        "configurationSnippets": [
          {
            "label": "PDDL Plan Debug: Launch",
            "description": "A new configuration for debugging a user selected PDDL Plan file.",
            "body": {
              "type": "pddl-happenings",
              "request": "launch",
              "name": "PDDL: Plan Happenings",
              "program": "^\"\\${command:PddlPlanHappenings}\"",
              "stopOnEntry": true
            }
          }
        ],
        "variables": {
          "PddlPlanHappenings": "pddl.selectAndActivateHappenings"
        }
      }
    ]
  },
  "scripts": {
    "compile": "tsc -p ./",
    "watch": "tsc -w -p ./",
    "vscode:prepublish": "npm run compile",
    "update-vscode": "node ./node_modules/vscode/bin/install",
    "package": "vsce package",
    "pretest": "npm run compile",
    "test": "node ./out/client/src/test/runTest.js"
  },
  "dependencies": {
    "vscode-extension-telemetry-wrapper": "^0.5.0",
    "tree-kill": "^1.2.2",
    "vscode-debugadapter": "1.34.0",
    "vscode-debugprotocol": "1.34.0",
    "vscode-uri": "^2.1.1",
    "await-notify": "^1.0.1",
    "express": "^4.17.1",
    "nunjucks": "^3.2.0",
    "open": "^7.0.0",
    "tmp": "^0.1.0",
    "request": "^2.88.0",
    "body-parser": "^1.19.0",
    "events": "^3.0.0",
    "adm-zip": "^0.4.13",
    "parse-xsd-duration": "^0.5.0",
    "xml2js": "^0.4.22",
    "semver": "^7.0.0"
  },
  "devDependencies": {
    "npm": "5.5.1",
    "@types/express": "^4.17.2",
    "@types/request": "^2.48.3",
    "@types/semver": "^6.2.0",
    "@types/tmp": "^0.1.0",
    "@types/adm-zip": "^0.4.32",
<<<<<<< HEAD
    "tslint": "^5.20.1",
    "typescript": "^3.7.3",
    "vsce": "^1.71.0",
=======
    "tslint": "^5.20.0",
    "typescript": "^3.7.3",
    "vsce": "^1.63.0",
>>>>>>> 189c8e49
    "vscode-test": "^1.0.0",
    "glob": "^7.1.6",
    "mocha": "^6.1.4",
    "source-map-support": "^0.5.12",
    "@types/glob": "^7.1.1",
    "@types/mocha": "^5.2.6",
    "@types/node": "^10.14.11",
    "@types/vscode": "^1.40.0"
  }
}<|MERGE_RESOLUTION|>--- conflicted
+++ resolved
@@ -889,21 +889,9 @@
     "@types/semver": "^6.2.0",
     "@types/tmp": "^0.1.0",
     "@types/adm-zip": "^0.4.32",
-<<<<<<< HEAD
-    "tslint": "^5.20.1",
     "typescript": "^3.7.3",
     "vsce": "^1.71.0",
-=======
-    "tslint": "^5.20.0",
-    "typescript": "^3.7.3",
-    "vsce": "^1.63.0",
->>>>>>> 189c8e49
     "vscode-test": "^1.0.0",
-    "glob": "^7.1.6",
-    "mocha": "^6.1.4",
-    "source-map-support": "^0.5.12",
-    "@types/glob": "^7.1.1",
-    "@types/mocha": "^5.2.6",
     "@types/node": "^10.14.11",
     "@types/vscode": "^1.40.0"
   }
