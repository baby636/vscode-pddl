--- conflicted
+++ resolved
@@ -78,17 +78,13 @@
                     about PDDL parsers</a>
 
                 <h3>Plan Validator</h3>
-<<<<<<< HEAD
-                <input type="text" id="validator" class="config" readonly/>
-                <a href="command:pddl.configureValidate" class="button" title="Configure..."><img src="gear.svg" class="configIcon"/></a><br/>
-                <a href="command:pddl.downloadVal" title="Click to initiate download. You will be able to see what is being downloaded and from where...">Download</a> plan validation tools<br/>
-=======
                 <input type="text" id="validator" class="config" readonly />
                 <a href="command:pddl.configureValidate" class="button" title="Configure..."><img src="gear.svg"
                         class="configIcon" /></a><br />
-                        Clone and compile <a href="https://github.com/KCL-Planning/VAL">VAL from GitHub</a><br/>
->>>>>>> c6e00120
-
+                        Clone and compile <a href="https://github.com/KCL-Planning/VAL">VAL from GitHub</a> or...<br/>
+                        <a href="command:pddl.downloadVal"
+                    title="Click to initiate download. You will be able to see what is being downloaded and from where...">Download</a>
+                plan validation tools
             </td>
             <td style="white-space: nowrap">
                 <h2>Resources</h2>
