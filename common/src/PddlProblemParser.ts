--- conflicted
+++ resolved
@@ -56,22 +56,6 @@
                 if (preProcessor) { problemInfo.setPreParsingPreProcessor(preProcessor); }
                 return problemInfo;
             }
-<<<<<<< HEAD
-        } catch (ex) {
-            let problemInfo = new ProblemInfo(fileUri, fileVersion, "unknown", "unknown", PddlSyntaxTree.EMPTY, positionResolver);
-            problemInfo.setText(fileText);
-            if (ex instanceof PreProcessingError) {
-                let parsingError = <PreProcessingError>ex;
-                problemInfo.addProblems([new ParsingProblem(parsingError.message, parsingError.line, parsingError.column)]);
-            }
-            else {
-                let line = positionResolver.resolveToPosition(preProcessor?.metaDataLineOffset ?? 0).line;
-                problemInfo.addProblems([new ParsingProblem(ex.message ?? ex, line, 0)]);
-            }
-            if (preProcessor) { problemInfo.setPreParsingPreProcessor(preProcessor); }
-            return problemInfo;
-=======
->>>>>>> 47fda410
         }
 
         let pddlText = stripComments(fileText);
